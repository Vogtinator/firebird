--- conflicted
+++ resolved
@@ -151,7 +151,6 @@
     os_time_t interval_end;
     os_query_time(&interval_end);
 
-<<<<<<< HEAD
     // Show speed
     static int prev_intervals;
     static os_time_t prev;
@@ -167,25 +166,6 @@
 		throttle_timer_wait();
 	if (is_halting)
 		is_halting--;
-=======
-    //TODO
-    /*if (show_speed) {
-        // Show speed
-        static int prev_intervals;
-        static os_time_t prev;
-        int64_t time = os_time_diff(interval_end, prev);
-        //if (time >= os_frequency_hz(perffreq) >> 1) {
-            double speed = (double)os_frequency_hz(perffreq) * (intervals - prev_intervals) / time;
-            //gui_set_title(buf);
-            prev_intervals = intervals;
-            prev = interval_end;
-        }
-    }*/
-    if (!turbo_mode || is_halting)
-        throttle_timer_wait();
-    if (is_halting)
-        is_halting--;
->>>>>>> 10060029
 }
 
 void add_reset_proc(void (*proc)(void))
