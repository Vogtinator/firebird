--- conflicted
+++ resolved
@@ -5,10 +5,6 @@
 TARGET = nspire_emu
 
 QMAKE_CFLAGS = -O3 -std=gnu11 -Wall -Wextra -flto
-<<<<<<< HEAD
-#QMAKE_LFLAGS += -flto
-=======
->>>>>>> 10060029
 
 #Override bad default options
 QMAKE_CFLAGS_RELEASE = -O3
