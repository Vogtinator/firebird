--- conflicted
+++ resolved
@@ -1,130 +1,126 @@
-#include "os.h"
-
-#if defined(_WIN32) || defined(_WIN64) || defined(__WIN32__) || defined(__TOS_WIN__) || defined(__WINDOWS__)
-
-#include <conio.h>
-
-int os_kbhit()
-{
-    return _kbhit();
-}
-
-int os_getch()
-{
-    return _getch();
-}
-
-void *os_reserve(size_t size)
-{
-    return VirtualAlloc(NULL, size, MEM_RESERVE, PAGE_READWRITE);
-}
-
-void os_free(void *ptr, size_t size)
-{
-    //TODO: Test this
-    VirtualFree(ptr, 0, MEM_RELEASE);
-}
-
-void *os_commit(void *addr, size_t size)
-{
-    return VirtualAlloc(addr, size, MEM_COMMIT, PAGE_READWRITE);
-}
-
-void *os_sparse_commit(void *page, size_t size)
-{
-    return VirtualAlloc(page, size, MEM_COMMIT, PAGE_READWRITE);
-}
-
-void os_sparse_decommit(void *page, size_t size)
-{
-    VirtualFree(page, size, MEM_DECOMMIT);
-    return;
-}
-
-void *os_alloc_executable(size_t size)
-{
-    return  VirtualAlloc(NULL, size, MEM_RESERVE | MEM_COMMIT, PAGE_EXECUTE_READWRITE);
-}
-
-void os_query_time(os_time_t *t)
-{
-    QueryPerformanceCounter(t);
-}
-
-double os_time_diff(os_time_t x, os_time_t y)
-{
-    return x.QuadPart - y.QuadPart;
-}
-
-
-long long os_frequency_hz(os_frequency_t f)
-{
-<<<<<<< HEAD
-    return f.QuadPart >> 1;
-=======
-    return f.QuadPart;
->>>>>>> 10060029
-}
-
-void os_query_frequency(os_frequency_t *f)
-{
-    QueryPerformanceFrequency(f);
-}
-
-#define WIN32_LEAN_AND_MEAN
-#include <windows.h>
-#include <stdio.h>
-#include <stdlib.h>
-#include "../emu.h"
-#include "../mmu.h"
-
-static int addr_cache_exception(PEXCEPTION_RECORD er, void *x, void *y, void *z) {
-    x = x; y = y; z = z; // unused parameters
-    if (er->ExceptionCode == EXCEPTION_ACCESS_VIOLATION) {
-        if (addr_cache_pagefault((void *)er->ExceptionInformation[1]))
-            return 0; // Continue execution
-    }
-    return 1; // Continue search
-}
-
-void addr_cache_init(os_exception_frame_t *frame) {
-    addr_cache = VirtualAlloc(NULL, AC_NUM_ENTRIES * sizeof(ac_entry), MEM_RESERVE, PAGE_READWRITE);
-
-    frame->function = (void *)addr_cache_exception;
-    asm ("movl %%fs:(%1), %0" : "=r" (frame->prev) : "r" (0));
-    asm ("movl %0, %%fs:(%1)" : : "r" (frame), "r" (0));
-
-    // Relocate the assembly code that wants addr_cache at a fixed address
-    extern DWORD *ac_reloc_start[] __asm__("ac_reloc_start"), *ac_reloc_end[] __asm__("ac_reloc_end");
-    DWORD **reloc;
-    for (reloc = ac_reloc_start; reloc != ac_reloc_end; reloc++) {
-        DWORD prot;
-        VirtualProtect(*reloc, 4, PAGE_EXECUTE_READWRITE, &prot);
-        **reloc += (DWORD)addr_cache;
-        VirtualProtect(*reloc, 4, prot, &prot);
-    }
-}
-
-HANDLE hTimerEvent;
-UINT uTimerID;
-void throttle_timer_on() {
-    hTimerEvent = CreateEvent(NULL, FALSE, FALSE, NULL);
-    uTimerID = timeSetEvent(throttle_delay, throttle_delay, (LPTIMECALLBACK)hTimerEvent, 0,
-                            TIME_PERIODIC | TIME_CALLBACK_EVENT_SET);
-    if (uTimerID == 0) {
-        printf("timeSetEvent failed\n");
-        exit(1);
-    }
-}
-void throttle_timer_wait() {
-    WaitForSingleObject(hTimerEvent, INFINITE);
-}
-void throttle_timer_off() {
-    if (uTimerID != 0) {
-        timeKillEvent(uTimerID);
-        uTimerID = 0;
-        CloseHandle(hTimerEvent);
-    }
-}
-
-#endif
+#include "os.h"
+
+#if defined(_WIN32) || defined(_WIN64) || defined(__WIN32__) || defined(__TOS_WIN__) || defined(__WINDOWS__)
+
+#include <conio.h>
+
+int os_kbhit()
+{
+    return _kbhit();
+}
+
+int os_getch()
+{
+    return _getch();
+}
+
+void *os_reserve(size_t size)
+{
+    return VirtualAlloc(NULL, size, MEM_RESERVE, PAGE_READWRITE);
+}
+
+void os_free(void *ptr, size_t size)
+{
+    //TODO: Test this
+    VirtualFree(ptr, 0, MEM_RELEASE);
+}
+
+void *os_commit(void *addr, size_t size)
+{
+    return VirtualAlloc(addr, size, MEM_COMMIT, PAGE_READWRITE);
+}
+
+void *os_sparse_commit(void *page, size_t size)
+{
+    return VirtualAlloc(page, size, MEM_COMMIT, PAGE_READWRITE);
+}
+
+void os_sparse_decommit(void *page, size_t size)
+{
+    VirtualFree(page, size, MEM_DECOMMIT);
+    return;
+}
+
+void *os_alloc_executable(size_t size)
+{
+    return  VirtualAlloc(NULL, size, MEM_RESERVE | MEM_COMMIT, PAGE_EXECUTE_READWRITE);
+}
+
+void os_query_time(os_time_t *t)
+{
+    QueryPerformanceCounter(t);
+}
+
+double os_time_diff(os_time_t x, os_time_t y)
+{
+    return x.QuadPart - y.QuadPart;
+}
+
+
+long long os_frequency_hz(os_frequency_t f)
+{
+    return f.QuadPart >> 1;
+}
+
+void os_query_frequency(os_frequency_t *f)
+{
+    QueryPerformanceFrequency(f);
+}
+
+#define WIN32_LEAN_AND_MEAN
+#include <windows.h>
+#include <stdio.h>
+#include <stdlib.h>
+#include "../emu.h"
+#include "../mmu.h"
+
+static int addr_cache_exception(PEXCEPTION_RECORD er, void *x, void *y, void *z) {
+    x = x; y = y; z = z; // unused parameters
+    if (er->ExceptionCode == EXCEPTION_ACCESS_VIOLATION) {
+        if (addr_cache_pagefault((void *)er->ExceptionInformation[1]))
+            return 0; // Continue execution
+    }
+    return 1; // Continue search
+}
+
+void addr_cache_init(os_exception_frame_t *frame) {
+    addr_cache = VirtualAlloc(NULL, AC_NUM_ENTRIES * sizeof(ac_entry), MEM_RESERVE, PAGE_READWRITE);
+
+    frame->function = (void *)addr_cache_exception;
+    asm ("movl %%fs:(%1), %0" : "=r" (frame->prev) : "r" (0));
+    asm ("movl %0, %%fs:(%1)" : : "r" (frame), "r" (0));
+
+    // Relocate the assembly code that wants addr_cache at a fixed address
+    extern DWORD *ac_reloc_start[] __asm__("ac_reloc_start"), *ac_reloc_end[] __asm__("ac_reloc_end");
+    DWORD **reloc;
+    for (reloc = ac_reloc_start; reloc != ac_reloc_end; reloc++) {
+        DWORD prot;
+        VirtualProtect(*reloc, 4, PAGE_EXECUTE_READWRITE, &prot);
+        **reloc += (DWORD)addr_cache;
+        VirtualProtect(*reloc, 4, prot, &prot);
+    }
+}
+
+HANDLE hTimerEvent;
+UINT uTimerID;
+void throttle_timer_on() {
+    hTimerEvent = CreateEvent(NULL, FALSE, FALSE, NULL);
+    uTimerID = timeSetEvent(throttle_delay, throttle_delay, (LPTIMECALLBACK)hTimerEvent, 0,
+                            TIME_PERIODIC | TIME_CALLBACK_EVENT_SET);
+    if (uTimerID == 0) {
+        printf("timeSetEvent failed\n");
+        exit(1);
+    }
+}
+void throttle_timer_wait() {
+    WaitForSingleObject(hTimerEvent, INFINITE);
+}
+void throttle_timer_off() {
+    if (uTimerID != 0) {
+        timeKillEvent(uTimerID);
+        uTimerID = 0;
+        CloseHandle(hTimerEvent);
+    }
+}
+
+#endif