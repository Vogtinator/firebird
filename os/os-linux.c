#if defined(__unix__) || defined(__APPLE__)

#define _GNU_SOURCE
#define _XOPEN_SOURCE

#include <sys/mman.h>
#include <stdio.h>
#include <termios.h>
#include <sys/ioctl.h>
#include <sys/time.h>
#include <signal.h>
#include <ucontext.h>
#include <unistd.h>
#include "os.h"

#include "../debug.h"
#include "../mmu.h"

void *os_reserve(size_t size)
{
#ifndef __x86_64__
    void *ptr = mmap((void*)0x70000000, size, PROT_READ|PROT_WRITE, MAP_SHARED|MAP_ANON, -1, 0);
#else
    void *ptr = mmap((void*)0, size, PROT_READ|PROT_WRITE, MAP_SHARED|MAP_ANON, -1, 0);
#endif

    if((intptr_t)ptr == -1)
        return NULL;

    msync(ptr, size, MS_SYNC|MS_INVALIDATE);
    return ptr;
}

void os_free(void *ptr, size_t size)
{
    if(ptr)
        munmap(ptr, size);
}

void *os_commit(void *addr, size_t size)
{
    void *ptr = mmap(addr, size, PROT_READ|PROT_WRITE, MAP_FIXED|MAP_SHARED|MAP_ANON, -1, 0);
    msync(addr, size, MS_SYNC|MS_INVALIDATE);
    return ptr;
}

void *os_sparse_commit(void *page, size_t size)
{
    void *ptr = mmap(page, size, PROT_READ|PROT_WRITE, MAP_FIXED|MAP_SHARED|MAP_ANON, -1, 0);
    msync(page, size, MS_SYNC|MS_INVALIDATE);
    return ptr;
}

void os_sparse_decommit(void *page, size_t size)
{
    // instead of unmapping the address, we're just gonna trick
    // the TLB to mark this as a new mapped area which, due to
    // demand paging, will not be committed until used.
    mmap(page, size, PROT_NONE, MAP_FIXED|MAP_PRIVATE|MAP_ANON, -1, 0);
    msync(page, size, MS_SYNC|MS_INVALIDATE);
}

void *os_alloc_executable(size_t size)
{
    void *ptr = mmap((void*)0x30000000, size, PROT_READ|PROT_WRITE|PROT_EXEC, MAP_SHARED|MAP_ANON, -1, 0);
    if((intptr_t)ptr == -1)
        return NULL;

    msync(ptr, size, MS_SYNC|MS_INVALIDATE);
    return ptr;
}

void os_query_time(os_time_t *t)
{
    gettimeofday(t, NULL);
}

double os_time_diff(os_time_t x, os_time_t y)
{
<<<<<<< HEAD
    return (double)(x.tv_sec - y.tv_sec) * 10000000.0 + (x.tv_usec - y.tv_usec);
=======
    double t;
    t = (y.tv_sec - x.tv_sec) * 1000.0;	// sec to ms
    t += (y.tv_usec - x.tv_usec) / 1000.0;	// us to ms
    return t;
>>>>>>> 10060029
}

long long os_frequency_hz(os_frequency_t f)
{
    return f;
}

void os_query_frequency(os_frequency_t *f)
{
    *f = 2*1000*1000*1000; // 2GHz, good guess
    FILE *freq = fopen("/sys/devices/system/cpu/cpu0/cpufreq/cpuinfo_max_freq", "r");
    if(!freq)
        return;

    fscanf(freq, "%llu", f);
    fclose(freq);
}

<<<<<<< HEAD
=======
void throttle_timer_on()
{
    /*
    hTimerEvent = CreateEvent(NULL, FALSE, FALSE, NULL);
        uTimerID = timeSetEvent(throttle_delay, throttle_delay, (LPTIMECALLBACK)hTimerEvent, 0,
                                TIME_PERIODIC | TIME_CALLBACK_EVENT_SET);
        if (uTimerID == 0) {
                printf("timeSetEvent failed\n");
                exit(1);
        }
    */
}

void throttle_timer_wait()
{
    //WaitForSingleObject(hTimerEvent, INFINITE);
}

void throttle_timer_off()
{
    /*
        if (uTimerID != 0) {
                timeKillEvent(uTimerID);
                uTimerID = 0;
                CloseHandle(hTimerEvent);
        }
    */
}

>>>>>>> 10060029
static void addr_cache_exception(int sig, siginfo_t *si, void *uctx)
{
    (void) sig;
    (void) uctx;

    ucontext_t *u = (ucontext_t*) uctx;
#ifdef __i386__
#ifdef __linux__
    emuprintf("Got SIGSEGV trying to access 0x%lx (EIP=0x%x)\n", (long) si->si_addr, u->uc_mcontext.gregs[REG_EIP]);
#else // Apple
    emuprintf("Got SIGSEGV trying to access 0x%lx (EIP=0x%x)\n", (long) si->si_addr, u->uc_mcontext->__ss.__eip);
#endif
#elif defined(__x86_64__)
#ifdef __linux__
    emuprintf("Got SIGSEGV trying to access 0x%lx (RIP=0x%x)\n", (long) si->si_addr, u->uc_mcontext.gregs[REG_RIP]);
#else // Apple
    emuprintf("Got SIGSEGV trying to access 0x%lx (RIP=0x%x)\n", (long) si->si_addr, u->uc_mcontext->__ss.__rip);
#endif
#elif defined(__arm__)
    emuprintf("Got SIGSEGV (PC=0x%x)\n", u->uc_mcontext.arm_pc);
#endif

    if(!addr_cache_pagefault((uint8_t*)si->si_addr))
        exit(1);
}

void make_writable(void *addr)
{
    uintptr_t ps = sysconf(_SC_PAGE_SIZE);
    void *prev = (void*)((uintptr_t)(addr) & (~(ps - 1)));
    if(mprotect(prev, ps, PROT_READ | PROT_WRITE | PROT_EXEC) != 0)
        emuprintf("mprotect failed.\n");
}

void addr_cache_init(os_exception_frame_t *frame)
{
    (void) frame;

    // Only run this once
    static bool initialized = false;
    if(initialized)
        return;

    initialized = true;

    addr_cache = mmap((void*)0, AC_NUM_ENTRIES * sizeof(ac_entry), PROT_READ|PROT_WRITE, MAP_PRIVATE|MAP_ANON, -1, 0);

    setbuf(stdout, NULL);

    struct sigaction sa;

    sa.sa_flags = SA_SIGINFO;
    sigemptyset(&sa.sa_mask);
    sa.sa_sigaction = addr_cache_exception;
    if(sigaction(SIGSEGV, &sa, NULL) == -1)
    {
        emuprintf("Failed to initialize SEGV handler.\n");
        exit(1);
    }

    unsigned int i;
    for(i = 0; i < AC_NUM_ENTRIES; ++i)
    {
        AC_SET_ENTRY_INVALID(addr_cache[i], (i >> 1) << 10)
    }

#ifdef __i386__
    // Relocate the assembly code that wants addr_cache at a fixed address
    extern uint32_t *ac_reloc_start[] __asm__("ac_reloc_start"), *ac_reloc_end[] __asm__("ac_reloc_end");
    uint32_t **reloc;
    for(reloc = ac_reloc_start; reloc != ac_reloc_end; reloc++)
    {
        make_writable(*reloc);
        **reloc += (uintptr_t)addr_cache;
    }
#endif
}

#endif<|MERGE_RESOLUTION|>--- conflicted
+++ resolved
@@ -77,14 +77,7 @@
 
 double os_time_diff(os_time_t x, os_time_t y)
 {
-<<<<<<< HEAD
     return (double)(x.tv_sec - y.tv_sec) * 10000000.0 + (x.tv_usec - y.tv_usec);
-=======
-    double t;
-    t = (y.tv_sec - x.tv_sec) * 1000.0;	// sec to ms
-    t += (y.tv_usec - x.tv_usec) / 1000.0;	// us to ms
-    return t;
->>>>>>> 10060029
 }
 
 long long os_frequency_hz(os_frequency_t f)
@@ -103,38 +96,6 @@
     fclose(freq);
 }
 
-<<<<<<< HEAD
-=======
-void throttle_timer_on()
-{
-    /*
-    hTimerEvent = CreateEvent(NULL, FALSE, FALSE, NULL);
-        uTimerID = timeSetEvent(throttle_delay, throttle_delay, (LPTIMECALLBACK)hTimerEvent, 0,
-                                TIME_PERIODIC | TIME_CALLBACK_EVENT_SET);
-        if (uTimerID == 0) {
-                printf("timeSetEvent failed\n");
-                exit(1);
-        }
-    */
-}
-
-void throttle_timer_wait()
-{
-    //WaitForSingleObject(hTimerEvent, INFINITE);
-}
-
-void throttle_timer_off()
-{
-    /*
-        if (uTimerID != 0) {
-                timeKillEvent(uTimerID);
-                uTimerID = 0;
-                CloseHandle(hTimerEvent);
-        }
-    */
-}
-
->>>>>>> 10060029
 static void addr_cache_exception(int sig, siginfo_t *si, void *uctx)
 {
     (void) sig;
