#include "emuthread.h"

#include <cerrno>
#include <cstdarg>
#include <QEventLoop>

#include "mainwindow.h"

EmuThread *emu_thread = nullptr;

extern "C" {
#include "debug.h"
#include "emu.h"

void gui_do_stuff()
{
    emu_thread->doStuff();
}

void gui_debug_printf(const char *fmt, ...)
{
    va_list ap;
    va_start(ap, fmt);

    gui_debug_vprintf(fmt, ap);

    va_end(ap);
}

void gui_debug_vprintf(const char *fmt, va_list ap)
{
    QString str;
    str.vsprintf(fmt, ap);
    emu_thread->debugStr(str);
}

void gui_status_printf(const char *fmt, ...)
{
    va_list ap;
    va_start(ap, fmt);

    QString str;
    str.vsprintf(fmt, ap);
    emu_thread->statusMsg(str);

    va_end(ap);
}

void gui_perror(const char *msg)
{
    gui_debug_printf("%s: %s\n", msg, strerror(errno));
}

char *gui_debug_prompt()
{
    QEventLoop ev;
    ev.connect(main_window, SIGNAL(debuggerCommand()), &ev, SLOT(quit()));
    ev.exec();
    return main_window->debug_command.data();
}

void gui_putchar(char c)
{
    if(true)
        emu_thread->serialChar(c);
    else
        putchar(c);
}

<<<<<<< HEAD
    int gui_getchar()
    {
        return -1;
    }

    void gui_show_speed(double d)
    {
        main_window->showSpeed(d);
    }

    void throttle_timer_off()
    {
        main_window->setThrottleTimer(false);
    }

    void throttle_timer_on()
    {
        main_window->setThrottleTimer(true);
    }

    void throttle_timer_wait()
    {
        main_window->throttleTimerWait();
    }
=======
int gui_getchar()
{
    return -1;
}
>>>>>>> 10060029
}

EmuThread::EmuThread(QObject *parent) :
    QThread(parent)
{}

//Called occasionally, only way to do something in the same thread the emulator runs in.
void EmuThread::doStuff()
{
    if(enter_debugger)
    {
        enter_debugger = false;
        debugger(DBG_USER, 0);
    }

    while(paused)
        msleep(100);
}

void EmuThread::run()
{
    setTerminationEnabled();

    path_boot1 = emu_path_boot1.c_str();
    path_flash = emu_path_flash.c_str();

    int ret = emulate();

    emit exited(ret);
}

void EmuThread::enterDebugger()
{
    enter_debugger = true;
}

void EmuThread::setPaused(bool paused)
{
    this->paused = paused;
}

bool EmuThread::stop()
{
    exiting = true;
    paused = false;
    if(!this->wait(1000))
        return false;

    cleanup();
    return true;
}

void EmuThread::reset()
{
    cpu_events |= EVENT_RESET;
}<|MERGE_RESOLUTION|>--- conflicted
+++ resolved
@@ -67,37 +67,30 @@
         putchar(c);
 }
 
-<<<<<<< HEAD
-    int gui_getchar()
-    {
-        return -1;
-    }
-
-    void gui_show_speed(double d)
-    {
-        main_window->showSpeed(d);
-    }
-
-    void throttle_timer_off()
-    {
-        main_window->setThrottleTimer(false);
-    }
-
-    void throttle_timer_on()
-    {
-        main_window->setThrottleTimer(true);
-    }
-
-    void throttle_timer_wait()
-    {
-        main_window->throttleTimerWait();
-    }
-=======
 int gui_getchar()
 {
     return -1;
 }
->>>>>>> 10060029
+
+void gui_show_speed(double d)
+{
+    main_window->showSpeed(d);
+}
+
+void throttle_timer_off()
+{
+    main_window->setThrottleTimer(false);
+}
+
+void throttle_timer_on()
+{
+    main_window->setThrottleTimer(true);
+}
+
+void throttle_timer_wait()
+{
+    main_window->throttleTimerWait();
+}
 }
 
 EmuThread::EmuThread(QObject *parent) :
